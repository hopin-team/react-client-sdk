--- conflicted
+++ resolved
@@ -9,27 +9,19 @@
 /**
  * `withLDProvider` is a function which accepts a config object which is used to
  * initialize `launchdarkly-js-client-sdk`.
- * It returns a function which accepts your root React component and returns a HOC.
-<<<<<<< HEAD
  *
- * The difference between `withLDProvider` and `asyncCreateLDProvider` is that `withLDProvider` initializes
- * launchdarkly-js-client-sdk at componentDidMount. This means your flags and the ldClient are only available after
- * your app has mounted. This can result in a flicker due to flag changes at startup time.
- *
- * `asyncCreateLDProvider` initializes launchdarkly-js-client-sdk at the entry point of your app prior to render.
- * This means that your flags and the ldClient are ready at the beginning of your app. This ensures your app does not
- * flicker due to flag changes at startup time.
- *
- * The HOC from withLDProvider does three things:
- * - It initializes the ldClient instance by calling launchdarkly-js-client-sdk initialize on componentDidMount
- * - It saves all flags and the ldClient instance in the context api
- * - It subscribes to flag changes and propagate them through the context api
-=======
  * This HOC does three things:
  * - It initializes the ldClient instance by calling `launchdarkly-js-client-sdk` initialize on `componentDidMount`
  * - It saves all flags and the ldClient instance in the context API
  * - It subscribes to flag changes and propagate them through the context API
->>>>>>> a38f4449
+ *
+ * The difference between `withLDProvider` and `asyncCreateLDProvider` is that `withLDProvider` initializes
+ * `launchdarkly-js-client-sdk` at `componentDidMount`. This means your flags and the ldClient are only available after
+ * your app has mounted. This can result in a flicker due to flag changes at startup time.
+ *
+ * `asyncCreateLDProvider` initializes `launchdarkly-js-client-sdk` at the entry point of your app prior to render.
+ * This means that your flags and the ldClient are ready at the beginning of your app. This ensures your app does not
+ * flicker due to flag changes at startup time.
  *
  * @param config - The configuration used to initialize LaunchDarkly's JS SDK
  * @return A function which accepts your root React component and returns a HOC
